--- conflicted
+++ resolved
@@ -195,13 +195,13 @@
         tool_executor = VoiceToolExecutor(tools_by_name=tools_by_name)
         transcripts: list[tuple[str, str]] = []
         close_session_called = False
-<<<<<<< HEAD
+
+        
         pending_analysis: asyncio.Task[str] | None = None
         pending_analysis_call_id: str | None = None
         pending_close_call_id: str | None = None
-=======
->>>>>>> 28e53c8c
-
+
+          
         async with connect(
             model=self.model, api_key=self.api_key.get_secret_value(), url=self.url
         ) as (
@@ -266,7 +266,7 @@
                             transcript_text = "\n".join(
                                 f"{s}: {t}" for s, t in transcripts
                             )
-<<<<<<< HEAD
+
                             pending_analysis = asyncio.create_task(
                                 self._analyze_transcript(transcript_text)
                             )
@@ -274,35 +274,7 @@
                         elif tool_name == "close_session":
                             pending_close_call_id = data["call_id"]
                             close_session_called = True
-=======
-                            analysis = await self._analyze_transcript(transcript_text)
-                            await model_send(
-                                {
-                                    "type": "conversation.item.create",
-                                    "item": {
-                                        "id": data["call_id"],
-                                        "call_id": data["call_id"],
-                                        "type": "function_call_output",
-                                        "output": analysis,
-                                    },
-                                }
-                            )
-                            await model_send({"type": "response.create", "response": {}})
-                        elif tool_name == "close_session":
-                            close_session_called = True
-                            await model_send(
-                                {
-                                    "type": "conversation.item.create",
-                                    "item": {
-                                        "id": data["call_id"],
-                                        "call_id": data["call_id"],
-                                        "type": "function_call_output",
-                                        "output": "END",
-                                    },
-                                }
-                            )
-                            await model_send({"type": "response.create", "response": {}})
->>>>>>> 28e53c8c
+
                         else:
                             await tool_executor.add_tool_call(data)
                     elif t == "response.audio_transcript.done":
@@ -316,7 +288,6 @@
                     else:
                         print(t)
 
-<<<<<<< HEAD
                     if t == "response.done":
                         if pending_analysis and pending_analysis_call_id:
                             analysis = await pending_analysis
@@ -349,8 +320,6 @@
                             await model_send({"type": "response.create", "response": {}})
                             pending_close_call_id = None
 
-=======
->>>>>>> 28e53c8c
                     if close_session_called and t == "response.done":
                         break
 
